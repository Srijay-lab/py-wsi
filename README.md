# py-wsi

<<<<<<< HEAD

## Current version

The current update to py_wsi has added three major improvements which are essential for dealing with very large datasets of .svs images:
=======
##IMPORTANT NOTICE:

I am currently working on an update to py_wsi which will add three major improvements which will be helpful in general, and particularly when dealing with much larger datasets:
>>>>>>> 18a0f61d

- better memory management
- much better error checking and handling
- functionality to allow for sampling test patches before sampling from all images

<<<<<<< HEAD
See this blog post [py_wsi for computer analysis on whole slide .svs images using OpenSlide](ysbecca.github.io) for help on understanding the relationship between patch and tile sampling. The test patch sampling functionality in this version will also help users to know exactly what they are sampling. 

For any early users who have downloaded previous versions of py_wsi (< 1.0) I would **strongly suggest downloading the update**. Please feel free to submit any issues to the GitHub repository and I will provide help as I am able to. 

While suggestions for extra/additional functionality will not be immediately considered, pull requests are welcome.

## Introduction to py_wsi 

py-wsi provides a series of Python classes and functions which deal with databases of whole slide images (WSI), or Aperio .svs files for machine learning, using Python OpenSlide. py-wsi provides functions to perform patch sampling from .svs files, generation of metadata, and several store options: saving to a lightning memory-mapped database (LMDB), HDF5 files, or disk.
=======
I will also post a blog post on my blog (ysbecca.github.io) soon on understanding patch_size and tile level. The test patch sampling functionality should also be very helpful. **I would strongly suggest downloading the update when it is available, and I appreciate any feedback after that.**

---------

These Python functions deal with whole slide images (WSI), or Aperio .svs files for deep learning, using OpenSlide. py-wsi provides functions to perform patch sampling from .svs files, generation of metadata, and several store options: saving to a lightning memory-mapped database (LMDB), HDF5 files, or disk.
>>>>>>> 18a0f61d

Lim et al. in "[An analysis of image storage systems for scalable training of deep neural networks](http://www.bafst.com/events/asplos16/bpoe7/wp-content/uploads/analysis-image-storage.pdf)" perform a thorough evaluation of the best image storage systems, taking into consideration memory usage and access speed. LMDB, a B+tree based key-value storage, is not the most memory efficient, but provides optimal read time.

py-wsi uses OpenSlide Python. According to the [Python OpenSlide website](http://openslide.org/api/python/), "OpenSlide is a C library that provides a simple interface for reading whole-slide images, also known as virtual slides, which are high-resolution images used in digital pathology. These images can occupy tens of gigabytes when uncompressed, and so cannot be easily read using standard tools or libraries, which are designed for images that can be comfortably uncompressed into RAM. Whole-slide images are typically multi-resolution; OpenSlide allows reading a small amount of image data at the resolution closest to a desired zoom level."

*Note: HDF5 functionality will not be available until version 1.2*

**Check Jupyter Notebook on GitHub to view example usage:**[Example usage of py-wsi](https://github.com/ysbecca/py-wsi/blob/master/Using%20py-wsi.ipynb)

## Setup

This library is dependent on the following, but may be compatible with previous versions.

python 3.6.1
numpy 1.12.1
openslide-python 1.1.1


1. Check dependencies listed in setup.py; notably, openslide-python which requires openslide, and lmdb. The python geometry package Shapely is used for inferring labels from XML annotations.

```
brew install openslide
```

2. Install py_wsi using pip.

```
pip install py_wsi
```

3. Check out Jupyter Notebook "Using py-wsi" to see what py-wsi can do and get started!

**Feel free to contact me with any issues and feedback.**
<|MERGE_RESOLUTION|>--- conflicted
+++ resolved
@@ -1,21 +1,12 @@
 # py-wsi
 
-<<<<<<< HEAD
 
 ## Current version
 
+**Notice: it is strongly recommended to use py-wsi version >= 1.0.**
+
 The current update to py_wsi has added three major improvements which are essential for dealing with very large datasets of .svs images:
-=======
-##IMPORTANT NOTICE:
 
-I am currently working on an update to py_wsi which will add three major improvements which will be helpful in general, and particularly when dealing with much larger datasets:
->>>>>>> 18a0f61d
-
-- better memory management
-- much better error checking and handling
-- functionality to allow for sampling test patches before sampling from all images
-
-<<<<<<< HEAD
 See this blog post [py_wsi for computer analysis on whole slide .svs images using OpenSlide](ysbecca.github.io) for help on understanding the relationship between patch and tile sampling. The test patch sampling functionality in this version will also help users to know exactly what they are sampling. 
 
 For any early users who have downloaded previous versions of py_wsi (< 1.0) I would **strongly suggest downloading the update**. Please feel free to submit any issues to the GitHub repository and I will provide help as I am able to. 
@@ -25,13 +16,9 @@
 ## Introduction to py_wsi 
 
 py-wsi provides a series of Python classes and functions which deal with databases of whole slide images (WSI), or Aperio .svs files for machine learning, using Python OpenSlide. py-wsi provides functions to perform patch sampling from .svs files, generation of metadata, and several store options: saving to a lightning memory-mapped database (LMDB), HDF5 files, or disk.
-=======
-I will also post a blog post on my blog (ysbecca.github.io) soon on understanding patch_size and tile level. The test patch sampling functionality should also be very helpful. **I would strongly suggest downloading the update when it is available, and I appreciate any feedback after that.**
 
----------
 
 These Python functions deal with whole slide images (WSI), or Aperio .svs files for deep learning, using OpenSlide. py-wsi provides functions to perform patch sampling from .svs files, generation of metadata, and several store options: saving to a lightning memory-mapped database (LMDB), HDF5 files, or disk.
->>>>>>> 18a0f61d
 
 Lim et al. in "[An analysis of image storage systems for scalable training of deep neural networks](http://www.bafst.com/events/asplos16/bpoe7/wp-content/uploads/analysis-image-storage.pdf)" perform a thorough evaluation of the best image storage systems, taking into consideration memory usage and access speed. LMDB, a B+tree based key-value storage, is not the most memory efficient, but provides optimal read time.
 
